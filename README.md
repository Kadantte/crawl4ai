# 🔥🕷️ Crawl4AI: LLM Friendly Web Crawler & Scrapper

<a href="https://trendshift.io/repositories/11716" target="_blank"><img src="https://trendshift.io/api/badge/repositories/11716" alt="unclecode%2Fcrawl4ai | Trendshift" style="width: 250px; height: 55px;" width="250" height="55"/></a>

[![GitHub Stars](https://img.shields.io/github/stars/unclecode/crawl4ai?style=social)](https://github.com/unclecode/crawl4ai/stargazers)
![PyPI - Downloads](https://img.shields.io/pypi/dm/Crawl4AI)
[![GitHub Forks](https://img.shields.io/github/forks/unclecode/crawl4ai?style=social)](https://github.com/unclecode/crawl4ai/network/members)
[![GitHub Issues](https://img.shields.io/github/issues/unclecode/crawl4ai)](https://github.com/unclecode/crawl4ai/issues)
[![GitHub Pull Requests](https://img.shields.io/github/issues-pr/unclecode/crawl4ai)](https://github.com/unclecode/crawl4ai/pulls)
[![License](https://img.shields.io/github/license/unclecode/crawl4ai)](https://github.com/unclecode/crawl4ai/blob/main/LICENSE)

Crawl4AI simplifies asynchronous web crawling and data extraction, making it accessible for large language models (LLMs) and AI applications. 🆓🌐

## 🌟 Meet the Crawl4AI Assistant: Your Copilot for Crawling

Use the [Crawl4AI GPT Assistant](https://tinyurl.com/crawl4ai-gpt) as your AI-powered copilot! With this assistant, you can:

- 🧑‍💻 Generate code for complex crawling and extraction tasks
- 💡 Get tailored support and examples
- 📘 Learn Crawl4AI faster with step-by-step guidance

## New in 0.3.72 ✨

- 📄 Fit markdown generation for extracting main article content.
- 🪄 Magic mode for comprehensive anti-bot detection bypass.
- 🌐 Enhanced multi-browser support with seamless switching (Chromium, Firefox, WebKit)
- 📚 New chunking strategies(Sliding window, Overlapping window, Flexible size control)
- 💾 Improved caching system for better performance
- ⚡ Optimized batch processing with automatic rate limiting

## Try it Now!

✨ Play around with this [![Open In Colab](https://colab.research.google.com/assets/colab-badge.svg)](https://colab.research.google.com/drive/1SgRPrByQLzjRfwoRNq1wSGE9nYY_EE8C?usp=sharing)

✨ Visit our [Documentation Website](https://crawl4ai.com/mkdocs/)

## Features ✨

- 🆓 Completely free and open-source
- 🚀 Blazing fast performance, outperforming many paid services
- 🤖 LLM-friendly output formats (JSON, cleaned HTML, markdown)
- 🌐 Multi-browser support (Chromium, Firefox, WebKit)
- 🌍 Supports crawling multiple URLs simultaneously
- 🎨 Extracts and returns all media tags (Images, Audio, and Video)
- 🔗 Extracts all external and internal links
- 📚 Extracts metadata from the page
- 🔄 Custom hooks for authentication, headers, and page modifications
- 🕵️ User-agent customization
- 🖼️ Takes screenshots of pages with enhanced error handling
- 📜 Executes multiple custom JavaScripts before crawling
- 📊 Generates structured output without LLM using JsonCssExtractionStrategy
- 📚 Various chunking strategies: topic-based, regex, sentence, and more
- 🧠 Advanced extraction strategies: cosine clustering, LLM, and more
- 🎯 CSS selector support for precise data extraction
- 📝 Passes instructions/keywords to refine extraction
- 🔒 Proxy support with authentication for enhanced access
- 🔄 Session management for complex multi-page crawling
- 🌐 Asynchronous architecture for improved performance
- 🖼️ Improved image processing with lazy-loading detection
- 🕰️ Enhanced handling of delayed content loading
- 🔑 Custom headers support for LLM interactions
- 🖼️ iframe content extraction for comprehensive analysis
- ⏱️ Flexible timeout and delayed content retrieval options

## Installation 🛠️

Crawl4AI offers flexible installation options to suit various use cases. You can install it as a Python package or use Docker.

### Using pip 🐍

Choose the installation option that best fits your needs:

#### Basic Installation

For basic web crawling and scraping tasks:

```bash
pip install crawl4ai
```

By default, this will install the asynchronous version of Crawl4AI, using Playwright for web crawling.

👉 Note: When you install Crawl4AI, the setup script should automatically install and set up Playwright. However, if you encounter any Playwright-related errors, you can manually install it using one of these methods:

1. Through the command line:

   ```bash
   playwright install
   ```

2. If the above doesn't work, try this more specific command:

   ```bash
   python -m playwright install chromium
   ```

This second method has proven to be more reliable in some cases.

#### Installation with Synchronous Version

If you need the synchronous version using Selenium:

```bash
pip install crawl4ai[sync]
```

#### Development Installation

For contributors who plan to modify the source code:

```bash
git clone https://github.com/unclecode/crawl4ai.git
cd crawl4ai
pip install -e .
```

### Using Docker 🐳

Crawl4AI is available as Docker images for easy deployment. You can either pull directly from Docker Hub (recommended) or build from the repository.

#### Option 1: Docker Hub (Recommended)

```bash
# Pull and run from Docker Hub (choose one):
docker pull unclecode/crawl4ai:basic    # Basic crawling features
docker pull unclecode/crawl4ai:all      # Full installation (ML, LLM support)
docker pull unclecode/crawl4ai:gpu      # GPU-enabled version

# Run the container
docker run -p 11235:11235 unclecode/crawl4ai:basic  # Replace 'basic' with your chosen version
```

#### Option 2: Build from Repository

```bash
# Clone the repository
git clone https://github.com/unclecode/crawl4ai.git
cd crawl4ai

# Build the image
docker build -t crawl4ai:local \
  --build-arg INSTALL_TYPE=basic \  # Options: basic, all
  .

# Run your local build
docker run -p 11235:11235 crawl4ai:local
```

Quick test (works for both options):
```python
import requests

# Submit a crawl job
response = requests.post(
    "http://localhost:11235/crawl",
    json={"urls": "https://example.com", "priority": 10}
)
task_id = response.json()["task_id"]

# Get results
result = requests.get(f"http://localhost:11235/task/{task_id}")
```

For advanced configuration, environment variables, and usage examples, see our [Docker Deployment Guide](https://crawl4ai.com/mkdocs/basic/docker-deployment/).

<<<<<<< HEAD
=======
For more detailed installation instructions and options, please refer to our [Installation Guide](https://crawl4ai.com/mkdocs/basic/installation/).
>>>>>>> de6b43f3

## Quick Start 🚀

```python
import asyncio
from crawl4ai import AsyncWebCrawler

async def main():
    async with AsyncWebCrawler(verbose=True) as crawler:
        result = await crawler.arun(url="https://www.nbcnews.com/business")
        print(result.markdown)

if __name__ == "__main__":
    asyncio.run(main())
```

## Advanced Usage 🔬

### Executing JavaScript and Using CSS Selectors

```python
import asyncio
from crawl4ai import AsyncWebCrawler

async def main():
    async with AsyncWebCrawler(verbose=True) as crawler:
        js_code = ["const loadMoreButton = Array.from(document.querySelectorAll('button')).find(button => button.textContent.includes('Load More')); loadMoreButton && loadMoreButton.click();"]
        result = await crawler.arun(
            url="https://www.nbcnews.com/business",
            js_code=js_code,
            css_selector=".wide-tease-item__description",
            bypass_cache=True
        )
        print(result.extracted_content)

if __name__ == "__main__":
    asyncio.run(main())
```

### Using a Proxy

```python
import asyncio
from crawl4ai import AsyncWebCrawler

async def main():
    async with AsyncWebCrawler(verbose=True, proxy="http://127.0.0.1:7890") as crawler:
        result = await crawler.arun(
            url="https://www.nbcnews.com/business",
            bypass_cache=True
        )
        print(result.markdown)

if __name__ == "__main__":
    asyncio.run(main())
```

### Extracting Structured Data without LLM

The `JsonCssExtractionStrategy` allows for precise extraction of structured data from web pages using CSS selectors.

```python
import asyncio
import json
from crawl4ai import AsyncWebCrawler
from crawl4ai.extraction_strategy import JsonCssExtractionStrategy

async def extract_news_teasers():
    schema = {
        "name": "News Teaser Extractor",
        "baseSelector": ".wide-tease-item__wrapper",
        "fields": [
            {
                "name": "category",
                "selector": ".unibrow span[data-testid='unibrow-text']",
                "type": "text",
            },
            {
                "name": "headline",
                "selector": ".wide-tease-item__headline",
                "type": "text",
            },
            {
                "name": "summary",
                "selector": ".wide-tease-item__description",
                "type": "text",
            },
            {
                "name": "time",
                "selector": "[data-testid='wide-tease-date']",
                "type": "text",
            },
            {
                "name": "image",
                "type": "nested",
                "selector": "picture.teasePicture img",
                "fields": [
                    {"name": "src", "type": "attribute", "attribute": "src"},
                    {"name": "alt", "type": "attribute", "attribute": "alt"},
                ],
            },
            {
                "name": "link",
                "selector": "a[href]",
                "type": "attribute",
                "attribute": "href",
            },
        ],
    }

    extraction_strategy = JsonCssExtractionStrategy(schema, verbose=True)

    async with AsyncWebCrawler(verbose=True) as crawler:
        result = await crawler.arun(
            url="https://www.nbcnews.com/business",
            extraction_strategy=extraction_strategy,
            bypass_cache=True,
        )

        assert result.success, "Failed to crawl the page"

        news_teasers = json.loads(result.extracted_content)
        print(f"Successfully extracted {len(news_teasers)} news teasers")
        print(json.dumps(news_teasers[0], indent=2))

if __name__ == "__main__":
    asyncio.run(extract_news_teasers())
```

For more advanced usage examples, check out our [Examples](https://crawl4ai.com/mkdocs/extraction/css-advanced/) section in the documentation.

### Extracting Structured Data with OpenAI

```python
import os
import asyncio
from crawl4ai import AsyncWebCrawler
from crawl4ai.extraction_strategy import LLMExtractionStrategy
from pydantic import BaseModel, Field

class OpenAIModelFee(BaseModel):
    model_name: str = Field(..., description="Name of the OpenAI model.")
    input_fee: str = Field(..., description="Fee for input token for the OpenAI model.")
    output_fee: str = Field(..., description="Fee for output token for the OpenAI model.")

async def main():
    async with AsyncWebCrawler(verbose=True) as crawler:
        result = await crawler.arun(
            url='https://openai.com/api/pricing/',
            word_count_threshold=1,
            extraction_strategy=LLMExtractionStrategy(
                provider="openai/gpt-4o", api_token=os.getenv('OPENAI_API_KEY'), 
                schema=OpenAIModelFee.schema(),
                extraction_type="schema",
                instruction="""From the crawled content, extract all mentioned model names along with their fees for input and output tokens. 
                Do not miss any models in the entire content. One extracted model JSON format should look like this: 
                {"model_name": "GPT-4", "input_fee": "US$10.00 / 1M tokens", "output_fee": "US$30.00 / 1M tokens"}."""
            ),            
            bypass_cache=True,
        )
        print(result.extracted_content)

if __name__ == "__main__":
    asyncio.run(main())
```

### Session Management and Dynamic Content Crawling

Crawl4AI excels at handling complex scenarios, such as crawling multiple pages with dynamic content loaded via JavaScript. Here's an example of crawling GitHub commits across multiple pages:

```python
import asyncio
import re
from bs4 import BeautifulSoup
from crawl4ai import AsyncWebCrawler

async def crawl_typescript_commits():
    first_commit = ""
    async def on_execution_started(page):
        nonlocal first_commit 
        try:
            while True:
                await page.wait_for_selector('li.Box-sc-g0xbh4-0 h4')
                commit = await page.query_selector('li.Box-sc-g0xbh4-0 h4')
                commit = await commit.evaluate('(element) => element.textContent')
                commit = re.sub(r'\s+', '', commit)
                if commit and commit != first_commit:
                    first_commit = commit
                    break
                await asyncio.sleep(0.5)
        except Exception as e:
            print(f"Warning: New content didn't appear after JavaScript execution: {e}")

    async with AsyncWebCrawler(verbose=True) as crawler:
        crawler.crawler_strategy.set_hook('on_execution_started', on_execution_started)

        url = "https://github.com/microsoft/TypeScript/commits/main"
        session_id = "typescript_commits_session"
        all_commits = []

        js_next_page = """
        const button = document.querySelector('a[data-testid="pagination-next-button"]');
        if (button) button.click();
        """

        for page in range(3):  # Crawl 3 pages
            result = await crawler.arun(
                url=url,
                session_id=session_id,
                css_selector="li.Box-sc-g0xbh4-0",
                js=js_next_page if page > 0 else None,
                bypass_cache=True,
                js_only=page > 0
            )

            assert result.success, f"Failed to crawl page {page + 1}"

            soup = BeautifulSoup(result.cleaned_html, 'html.parser')
            commits = soup.select("li")
            all_commits.extend(commits)

            print(f"Page {page + 1}: Found {len(commits)} commits")

        await crawler.crawler_strategy.kill_session(session_id)
        print(f"Successfully crawled {len(all_commits)} commits across 3 pages")

if __name__ == "__main__":
    asyncio.run(crawl_typescript_commits())
```

This example demonstrates Crawl4AI's ability to handle complex scenarios where content is loaded asynchronously. It crawls multiple pages of GitHub commits, executing JavaScript to load new content and using custom hooks to ensure data is loaded before proceeding.

For more advanced usage examples, check out our [Examples](https://crawl4ai.com/mkdocs/tutorial/episode_12_Session-Based_Crawling_for_Dynamic_Websites/) section in the documentation.
<<<<<<< HEAD
</details>
=======
>>>>>>> de6b43f3


## Speed Comparison 🚀

Crawl4AI is designed with speed as a primary focus. Our goal is to provide the fastest possible response with high-quality data extraction, minimizing abstractions between the data and the user.

We've conducted a speed comparison between Crawl4AI and Firecrawl, a paid service. The results demonstrate Crawl4AI's superior performance:

```bash
Firecrawl:
Time taken: 7.02 seconds
Content length: 42074 characters
Images found: 49

Crawl4AI (simple crawl):
Time taken: 1.60 seconds
Content length: 18238 characters
Images found: 49

Crawl4AI (with JavaScript execution):
Time taken: 4.64 seconds
Content length: 40869 characters
Images found: 89
```

As you can see, Crawl4AI outperforms Firecrawl significantly:

- Simple crawl: Crawl4AI is over 4 times faster than Firecrawl.
- With JavaScript execution: Even when executing JavaScript to load more content (doubling the number of images found), Crawl4AI is still faster than Firecrawl's simple crawl.

You can find the full comparison code in our repository at `docs/examples/crawl4ai_vs_firecrawl.py`.

## Documentation 📚

For detailed documentation, including installation instructions, advanced features, and API reference, visit our [Documentation Website](https://crawl4ai.com/mkdocs/).

## Contributing 🤝

We welcome contributions from the open-source community. Check out our [contribution guidelines](https://github.com/unclecode/crawl4ai/blob/main/CONTRIBUTING.md) for more information.

## License 📄

Crawl4AI is released under the [Apache 2.0 License](https://github.com/unclecode/crawl4ai/blob/main/LICENSE).

## Contact 📧

For questions, suggestions, or feedback, feel free to reach out:

- GitHub: [unclecode](https://github.com/unclecode)
- Twitter: [@unclecode](https://twitter.com/unclecode)
- Website: [crawl4ai.com](https://crawl4ai.com)

Happy Crawling! 🕸️🚀


# Mission

Our mission is to unlock the untapped potential of personal and enterprise data in the digital age. In today's world, individuals and organizations generate vast amounts of valuable digital footprints, yet this data remains largely uncapitalized as a true asset. 

Our open-source solution empowers developers and innovators to build tools for data extraction and structuring, laying the foundation for a new era of data ownership. By transforming personal and enterprise data into structured, tradeable assets, we're creating opportunities for individuals to capitalize on their digital footprints and for organizations to unlock the value of their collective knowledge.

This democratization of data represents the first step toward a shared data economy, where willing participation in data sharing drives AI advancement while ensuring the benefits flow back to data creators. Through this approach, we're building a future where AI development is powered by authentic human knowledge rather than synthetic alternatives.

![Mission Diagram](./docs/assets/pitch-dark.svg)

For a detailed exploration of our vision, opportunities, and pathway forward, please see our [full mission statement](./MISSION.md).

## Key Opportunities

- **Data Capitalization**: Transform digital footprints into valuable assets that can appear on personal and enterprise balance sheets
- **Authentic Data**: Unlock the vast reservoir of real human insights and knowledge for AI advancement
- **Shared Economy**: Create new value streams where data creators directly benefit from their contributions

## Development Pathway

1. **Open-Source Foundation**: Building transparent, community-driven data extraction tools
2. **Data Capitalization Platform**: Creating tools to structure and value digital assets
3. **Shared Data Marketplace**: Establishing an economic platform for ethical data exchange

For a detailed exploration of our vision, challenges, and solutions, please see our [full mission statement](./MISSION.md).


## Star History

[![Star History Chart](https://api.star-history.com/svg?repos=unclecode/crawl4ai&type=Date)](https://star-history.com/#unclecode/crawl4ai&Date)<|MERGE_RESOLUTION|>--- conflicted
+++ resolved
@@ -116,57 +116,9 @@
 
 ### Using Docker 🐳
 
-Crawl4AI is available as Docker images for easy deployment. You can either pull directly from Docker Hub (recommended) or build from the repository.
-
-#### Option 1: Docker Hub (Recommended)
-
-```bash
-# Pull and run from Docker Hub (choose one):
-docker pull unclecode/crawl4ai:basic    # Basic crawling features
-docker pull unclecode/crawl4ai:all      # Full installation (ML, LLM support)
-docker pull unclecode/crawl4ai:gpu      # GPU-enabled version
-
-# Run the container
-docker run -p 11235:11235 unclecode/crawl4ai:basic  # Replace 'basic' with your chosen version
-```
-
-#### Option 2: Build from Repository
-
-```bash
-# Clone the repository
-git clone https://github.com/unclecode/crawl4ai.git
-cd crawl4ai
-
-# Build the image
-docker build -t crawl4ai:local \
-  --build-arg INSTALL_TYPE=basic \  # Options: basic, all
-  .
-
-# Run your local build
-docker run -p 11235:11235 crawl4ai:local
-```
-
-Quick test (works for both options):
-```python
-import requests
-
-# Submit a crawl job
-response = requests.post(
-    "http://localhost:11235/crawl",
-    json={"urls": "https://example.com", "priority": 10}
-)
-task_id = response.json()["task_id"]
-
-# Get results
-result = requests.get(f"http://localhost:11235/task/{task_id}")
-```
-
-For advanced configuration, environment variables, and usage examples, see our [Docker Deployment Guide](https://crawl4ai.com/mkdocs/basic/docker-deployment/).
-
-<<<<<<< HEAD
-=======
-For more detailed installation instructions and options, please refer to our [Installation Guide](https://crawl4ai.com/mkdocs/basic/installation/).
->>>>>>> de6b43f3
+We're in the process of creating Docker images and pushing them to Docker Hub. This will provide an easy way to run Crawl4AI in a containerized environment. Stay tuned for updates!
+
+For more detailed installation instructions and options, please refer to our [Installation Guide](https://crawl4ai.com/mkdocs/installation).
 
 ## Quick Start 🚀
 
@@ -399,11 +351,7 @@
 
 This example demonstrates Crawl4AI's ability to handle complex scenarios where content is loaded asynchronously. It crawls multiple pages of GitHub commits, executing JavaScript to load new content and using custom hooks to ensure data is loaded before proceeding.
 
-For more advanced usage examples, check out our [Examples](https://crawl4ai.com/mkdocs/tutorial/episode_12_Session-Based_Crawling_for_Dynamic_Websites/) section in the documentation.
-<<<<<<< HEAD
-</details>
-=======
->>>>>>> de6b43f3
+For more advanced usage examples, check out our [Examples](https://crawl4ai.com/mkdocs/full_details/session_based_crawling.md) section in the documentation.
 
 
 ## Speed Comparison 🚀
